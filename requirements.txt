raven
<<<<<<< HEAD
pygount
pysftp
=======
openpyxl==3.0.4
pygount
>>>>>>> 3eb2cbc8
<|MERGE_RESOLUTION|>--- conflicted
+++ resolved
@@ -1,8 +1,4 @@
 raven
-<<<<<<< HEAD
-pygount
-pysftp
-=======
 openpyxl==3.0.4
 pygount
->>>>>>> 3eb2cbc8
+pysftp